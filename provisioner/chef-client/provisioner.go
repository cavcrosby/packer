--- conflicted
+++ resolved
@@ -77,6 +77,7 @@
 	errs := common.CheckUnusedConfig(md)
 
 	templates := map[string]*string{
+		"chef_environment":       &p.config.ChefEnvironment,
 		"config_template":        &p.config.ConfigTemplate,
 		"node_name":              &p.config.NodeName,
 		"staging_dir":            &p.config.StagingDir,
@@ -115,29 +116,6 @@
 		p.config.StagingDir = "/tmp/packer-chef-client"
 	}
 
-<<<<<<< HEAD
-=======
-	// Accumulate any errors
-	errs := common.CheckUnusedConfig(md)
-
-	templates := map[string]*string{
-		"config_template":  &p.config.ConfigTemplate,
-		"node_name":        &p.config.NodeName,
-		"staging_dir":      &p.config.StagingDir,
-		"chef_server_url":  &p.config.ServerUrl,
-		"chef_environment": &p.config.ChefEnvironment,
-	}
-
-	for n, ptr := range templates {
-		var err error
-		*ptr, err = p.config.tpl.Process(*ptr, nil)
-		if err != nil {
-			errs = packer.MultiErrorAppend(
-				errs, fmt.Errorf("Error processing %s: %s", n, err))
-		}
-	}
-
->>>>>>> bf38fa9f
 	sliceTemplates := map[string][]string{
 		"run_list": p.config.RunList,
 	}
