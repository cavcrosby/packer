{
	"comment": "",
	"ignore": "test appengine",
	"package": [
		{
			"checksumSHA1": "aABATU51PlDHfGeSe5cc9udwSXg=",
			"path": "github.com/1and1/oneandone-cloudserver-sdk-go",
			"revision": "5678f03fc801525df794f953aa82f5ad7555a2ef",
			"revisionTime": "2016-08-11T22:04:02Z"
		},
		{
<<<<<<< HEAD
=======
			"checksumSHA1": "e6yzSIwLwJV0tb2YQupLL0FO1BM=",
			"path": "github.com/denverdino/aliyungo/common",
			"revision": "019da4915136cd9fed94064a0604321d9bc09245",
			"revisionTime": "2017-02-23T07:38:06Z"
		},
		{
			"checksumSHA1": "YLooG/WAFF61eBUxg/R5cpfi5DE=",
			"path": "github.com/denverdino/aliyungo/ecs",
			"revision": "019da4915136cd9fed94064a0604321d9bc09245",
			"revisionTime": "2017-02-23T07:38:06Z"
		},
		{
			"checksumSHA1": "mF2UQ4+NJrPUZkm1RNa9Kxr2U0s=",
			"path": "github.com/denverdino/aliyungo/slb",
			"revision": "019da4915136cd9fed94064a0604321d9bc09245",
			"revisionTime": "2017-02-23T07:38:06Z"
		},
		{
			"checksumSHA1": "Lp0KtT7ycgq31ox3Uzhpxyw0U+Y=",
			"path": "github.com/denverdino/aliyungo/util",
			"revision": "019da4915136cd9fed94064a0604321d9bc09245",
			"revisionTime": "2017-02-23T07:38:06Z"
		},
		{
>>>>>>> b420c0fe
			"checksumSHA1": "/WG++Jij8INZ80tER+FAiIDMmws=",
			"comment": "v3.1.0-beta",
			"path": "github.com/Azure/azure-sdk-for-go/arm/compute",
			"revision": "902d95d9f311ae585ee98cfd18f418b467d60d5a"
		},
		{
			"checksumSHA1": "0Fs1/ScBIaONYaORJdENMRWA7Ls=",
			"comment": "v3.1.0-beta",
			"path": "github.com/Azure/azure-sdk-for-go/arm/network",
			"revision": "902d95d9f311ae585ee98cfd18f418b467d60d5a"
		},
		{
			"checksumSHA1": "kN0G4mvshsxcV60qWgmCsAdpBYk=",
			"comment": "v3.1.0-beta",
			"path": "github.com/Azure/azure-sdk-for-go/arm/resources/resources",
			"revision": "902d95d9f311ae585ee98cfd18f418b467d60d5a"
		},
		{
			"checksumSHA1": "nIohvmFwrTSAL34tRdJzKafclao=",
			"comment": "v3.1.0-beta",
			"path": "github.com/Azure/azure-sdk-for-go/arm/resources/subscriptions",
			"revision": "902d95d9f311ae585ee98cfd18f418b467d60d5a"
		},
		{
			"checksumSHA1": "U2UWmn3SQKX+UBvIq7s6GlRAdcE=",
			"comment": "v3.1.0-beta",
			"path": "github.com/Azure/azure-sdk-for-go/arm/storage",
			"revision": "902d95d9f311ae585ee98cfd18f418b467d60d5a"
		},
		{
			"checksumSHA1": "O6OHu5bxX1FAHpKt0TDSwPLvmzA=",
			"comment": "v3.1.0-beta",
			"path": "github.com/Azure/azure-sdk-for-go/storage",
			"revision": "902d95d9f311ae585ee98cfd18f418b467d60d5a"
		},
		{
			"checksumSHA1": "pi00alAztMy9MGxJmvg9qC+tsGk=",
			"comment": "v7.0.7",
			"path": "github.com/Azure/go-autorest/autorest",
			"revision": "6f40a8acfe03270d792cb8155e2942c09d7cff95"
		},
		{
			"checksumSHA1": "z8FwqeLK0Pluo7FYC5k2MVBoils=",
			"comment": "v7.0.7",
			"path": "github.com/Azure/go-autorest/autorest/azure",
			"revision": "6f40a8acfe03270d792cb8155e2942c09d7cff95"
		},
		{
			"checksumSHA1": "q4bSpJ5t571H3ny1PwIgTn6g75E=",
			"comment": "v7.0.7",
			"path": "github.com/Azure/go-autorest/autorest/date",
			"revision": "6f40a8acfe03270d792cb8155e2942c09d7cff95"
		},
		{
			"checksumSHA1": "Ev8qCsbFjDlMlX0N2tYAhYQFpUc=",
			"comment": "v7.0.7",
			"path": "github.com/Azure/go-autorest/autorest/to",
			"revision": "6f40a8acfe03270d792cb8155e2942c09d7cff95"
		},
		{
			"checksumSHA1": "TgrN0l/E16deTlLYNt8wf66urSU=",
			"path": "github.com/Azure/go-ntlmssp",
			"revision": "e0b63eb299a769ea4b04dadfe530f6074b277afb"
		},
		{
			"checksumSHA1": "HttiPj314X1a0i2Jen1p6lRH/vE=",
			"path": "github.com/aliyun/aliyun-oss-go-sdk/oss",
			"revision": "e6dbea820a9f304b43d3b357dd48ced23b86df72",
			"revisionTime": "2017-01-13T02:27:42Z"
		},
		{
			"checksumSHA1": "gc98KRYAAiw4g1FrSTsuggSNv8k=",
			"path": "github.com/approvals/go-approval-tests",
			"revision": "ad96e53bea43a905c17beeb983a0f9ce087dc48d"
		},
		{
			"checksumSHA1": "lujk/sNRt+ReyrD1Xrly9nCLR5o=",
			"path": "github.com/approvals/go-approval-tests/reporters",
			"revision": "ad96e53bea43a905c17beeb983a0f9ce087dc48d"
		},
		{
			"checksumSHA1": "J9S0x28/Ac9yamzXDEA5ZVB2SwI=",
			"path": "github.com/approvals/go-approval-tests/utils",
			"revision": "ad96e53bea43a905c17beeb983a0f9ce087dc48d"
		},
		{
			"checksumSHA1": "gNO0JNpLzYOdInGeq7HqMZUzx9M=",
			"path": "github.com/armon/go-radix",
			"revision": "4239b77079c7b5d1243b7b4736304ce8ddb6f0f2"
		},
		{
			"checksumSHA1": "mocMTDVyOtc9Q4qXF6zuJpivR9c=",
			"comment": "v1.4.6",
			"path": "github.com/aws/aws-sdk-go/aws",
			"revision": "6ac30507cca29249f4d49af45a8efc98b84088ee"
		},
		{
			"checksumSHA1": "Y9W+4GimK4Fuxq+vyIskVYFRnX4=",
			"comment": "v1.4.6",
			"path": "github.com/aws/aws-sdk-go/aws/awserr",
			"revision": "6ac30507cca29249f4d49af45a8efc98b84088ee"
		},
		{
			"checksumSHA1": "ppmwInOtC5Mj/dBBWVxL0KPEI0I=",
			"comment": "v1.4.6",
			"path": "github.com/aws/aws-sdk-go/aws/awsutil",
			"revision": "6ac30507cca29249f4d49af45a8efc98b84088ee"
		},
		{
			"checksumSHA1": "H/tMKHZU+Qka6RtYiGB50s2uA0s=",
			"comment": "v1.4.6",
			"path": "github.com/aws/aws-sdk-go/aws/client",
			"revision": "6ac30507cca29249f4d49af45a8efc98b84088ee"
		},
		{
			"checksumSHA1": "ieAJ+Cvp/PKv1LpUEnUXpc3OI6E=",
			"comment": "v1.4.6",
			"path": "github.com/aws/aws-sdk-go/aws/client/metadata",
			"revision": "6ac30507cca29249f4d49af45a8efc98b84088ee"
		},
		{
			"checksumSHA1": "gNWirlrTfSLbOe421hISBAhTqa4=",
			"comment": "v1.4.6",
			"path": "github.com/aws/aws-sdk-go/aws/corehandlers",
			"revision": "6ac30507cca29249f4d49af45a8efc98b84088ee"
		},
		{
			"checksumSHA1": "dNZNaOPfBPnzE2CBnfhXXZ9g9jU=",
			"comment": "v1.4.6",
			"path": "github.com/aws/aws-sdk-go/aws/credentials",
			"revision": "6ac30507cca29249f4d49af45a8efc98b84088ee"
		},
		{
			"checksumSHA1": "KQiUK/zr3mqnAXD7x/X55/iNme0=",
			"comment": "v1.4.6",
			"path": "github.com/aws/aws-sdk-go/aws/credentials/ec2rolecreds",
			"revision": "6ac30507cca29249f4d49af45a8efc98b84088ee"
		},
		{
			"checksumSHA1": "NUJUTWlc1sV8b7WjfiYc4JZbXl0=",
			"comment": "v1.4.6",
			"path": "github.com/aws/aws-sdk-go/aws/credentials/endpointcreds",
			"revision": "6ac30507cca29249f4d49af45a8efc98b84088ee"
		},
		{
			"checksumSHA1": "4Ipx+5xN0gso+cENC2MHMWmQlR4=",
			"comment": "v1.4.6",
			"path": "github.com/aws/aws-sdk-go/aws/credentials/stscreds",
			"revision": "6ac30507cca29249f4d49af45a8efc98b84088ee"
		},
		{
			"checksumSHA1": "nCMd1XKjgV21bEl7J8VZFqTV8PE=",
			"comment": "v1.4.6",
			"path": "github.com/aws/aws-sdk-go/aws/defaults",
			"revision": "6ac30507cca29249f4d49af45a8efc98b84088ee"
		},
		{
			"checksumSHA1": "U0SthWum+t9ACanK7SDJOg3dO6M=",
			"comment": "v1.4.6",
			"path": "github.com/aws/aws-sdk-go/aws/ec2metadata",
			"revision": "6ac30507cca29249f4d49af45a8efc98b84088ee"
		},
		{
			"checksumSHA1": "NyUg1P8ZS/LHAAQAk/4C5O4X3og=",
			"comment": "v1.4.6",
			"path": "github.com/aws/aws-sdk-go/aws/request",
			"revision": "6ac30507cca29249f4d49af45a8efc98b84088ee"
		},
		{
			"checksumSHA1": "44uohX3kLsfZHHOqunr+qJnSCdw=",
			"comment": "v1.4.6",
			"path": "github.com/aws/aws-sdk-go/aws/session",
			"revision": "6ac30507cca29249f4d49af45a8efc98b84088ee"
		},
		{
			"checksumSHA1": "7lla+sckQeF18wORAGuU2fFMlp4=",
			"comment": "v1.4.6",
			"path": "github.com/aws/aws-sdk-go/aws/signer/v4",
			"revision": "6ac30507cca29249f4d49af45a8efc98b84088ee"
		},
		{
			"checksumSHA1": "Bm6UrYb2QCzpYseLwwgw6aetgRc=",
			"comment": "v1.4.6",
			"path": "github.com/aws/aws-sdk-go/private/endpoints",
			"revision": "6ac30507cca29249f4d49af45a8efc98b84088ee"
		},
		{
			"checksumSHA1": "wk7EyvDaHwb5qqoOP/4d3cV0708=",
			"comment": "v1.4.6",
			"path": "github.com/aws/aws-sdk-go/private/protocol",
			"revision": "6ac30507cca29249f4d49af45a8efc98b84088ee"
		},
		{
			"checksumSHA1": "uNmSKXAF8B9HWEciW+iyUwZ99qQ=",
			"comment": "v1.4.6",
			"path": "github.com/aws/aws-sdk-go/private/protocol/ec2query",
			"revision": "6ac30507cca29249f4d49af45a8efc98b84088ee"
		},
		{
			"checksumSHA1": "pNeF0Ey7TfBArH5LBQhKOQXQbLY=",
			"comment": "v1.4.6",
			"path": "github.com/aws/aws-sdk-go/private/protocol/json/jsonutil",
			"revision": "6ac30507cca29249f4d49af45a8efc98b84088ee"
		},
		{
			"checksumSHA1": "H9TymcQkQnXSXSVfjggiiS4bpzM=",
			"comment": "v1.4.6",
			"path": "github.com/aws/aws-sdk-go/private/protocol/jsonrpc",
			"revision": "6ac30507cca29249f4d49af45a8efc98b84088ee"
		},
		{
			"checksumSHA1": "isoix7lTx4qIq2zI2xFADtti5SI=",
			"comment": "v1.4.6",
			"path": "github.com/aws/aws-sdk-go/private/protocol/query",
			"revision": "6ac30507cca29249f4d49af45a8efc98b84088ee"
		},
		{
			"checksumSHA1": "5xzix1R8prUyWxgLnzUQoxTsfik=",
			"comment": "v1.4.6",
			"path": "github.com/aws/aws-sdk-go/private/protocol/query/queryutil",
			"revision": "6ac30507cca29249f4d49af45a8efc98b84088ee"
		},
		{
			"checksumSHA1": "TW/7U+/8ormL7acf6z2rv2hDD+s=",
			"comment": "v1.4.6",
			"path": "github.com/aws/aws-sdk-go/private/protocol/rest",
			"revision": "6ac30507cca29249f4d49af45a8efc98b84088ee"
		},
		{
			"checksumSHA1": "Y6Db2GGfGD9LPpcJIPj8vXE8BbQ=",
			"comment": "v1.4.6",
			"path": "github.com/aws/aws-sdk-go/private/protocol/restxml",
			"revision": "6ac30507cca29249f4d49af45a8efc98b84088ee"
		},
		{
			"checksumSHA1": "eUEkjyMPAuekKBE4ou+nM9tXEas=",
			"comment": "v1.4.6",
			"path": "github.com/aws/aws-sdk-go/private/protocol/xml/xmlutil",
			"revision": "6ac30507cca29249f4d49af45a8efc98b84088ee"
		},
		{
			"checksumSHA1": "Eo9yODN5U99BK0pMzoqnBm7PCrY=",
			"comment": "v1.4.6",
			"path": "github.com/aws/aws-sdk-go/private/waiter",
			"revision": "6ac30507cca29249f4d49af45a8efc98b84088ee"
		},
		{
			"checksumSHA1": "7KfnvRLqjHtG8OFBk3/LM4n6rPo=",
			"comment": "v1.4.6",
			"path": "github.com/aws/aws-sdk-go/service/ec2",
			"revision": "6ac30507cca29249f4d49af45a8efc98b84088ee"
		},
		{
			"checksumSHA1": "RUfkmRJpf1l6rHJfh/86gtG4Was=",
			"comment": "v1.4.6",
			"path": "github.com/aws/aws-sdk-go/service/ecr",
			"revision": "6ac30507cca29249f4d49af45a8efc98b84088ee"
		},
		{
			"checksumSHA1": "imxJucuPrgaPRMPtAgsu+Y7soB4=",
			"comment": "v1.4.6",
			"path": "github.com/aws/aws-sdk-go/service/s3",
			"revision": "6ac30507cca29249f4d49af45a8efc98b84088ee"
		},
		{
			"checksumSHA1": "HBr74u7wII+7Xu4wb12f5+fDi5k=",
			"comment": "v1.4.6",
			"path": "github.com/aws/aws-sdk-go/service/s3/s3iface",
			"revision": "6ac30507cca29249f4d49af45a8efc98b84088ee"
		},
		{
			"checksumSHA1": "rXToYcA5MwoyuBQAvfe2gIEbDDU=",
			"comment": "v1.4.6",
			"path": "github.com/aws/aws-sdk-go/service/s3/s3manager",
			"revision": "6ac30507cca29249f4d49af45a8efc98b84088ee"
		},
		{
			"checksumSHA1": "nH/itbdeFHpl4ysegdtgww9bFSA=",
			"comment": "v1.4.6",
			"path": "github.com/aws/aws-sdk-go/service/sts",
			"revision": "6ac30507cca29249f4d49af45a8efc98b84088ee"
		},
		{
			"checksumSHA1": "7SbTaY0kaYxgQrG3/9cjrI+BcyU=",
			"path": "github.com/bgentry/speakeasy",
			"revision": "36e9cfdd690967f4f690c6edcc9ffacd006014a0"
		},
		{
			"checksumSHA1": "twtRfb6484vfr2qqjiFkLThTjcQ=",
			"path": "github.com/bgentry/speakeasy/example",
			"revision": "36e9cfdd690967f4f690c6edcc9ffacd006014a0"
		},
		{
			"checksumSHA1": "Xmg1VzD2h0CmuRbN66dj+1IF7rc=",
			"path": "github.com/biogo/hts/bgzf",
			"revision": "50da7d4131a3b5c9d063932461cab4d1fafb20b0"
		},
		{
			"checksumSHA1": "Lf3uUXTkKK5DJ37BxQvxO1Fq+K8=",
			"comment": "v1.0.0-3-g6d21280",
			"path": "github.com/davecgh/go-spew/spew",
			"revision": "6d212800a42e8ab5c146b8ace3490ee17e5225f9"
		},
		{
			"checksumSHA1": "InnjAEH008xuFzlslJn2IaG7McM=",
			"path": "github.com/denverdino/aliyungo/common",
			"revision": "4102657a3f4885557c5e19dee53decb1fbf49d2a",
			"revisionTime": "2017-03-09T13:03:54Z"
		},
		{
			"checksumSHA1": "yhWqkta/EcCfgSy1ZV7T/CR6VTo=",
			"path": "github.com/denverdino/aliyungo/ecs",
			"revision": "4102657a3f4885557c5e19dee53decb1fbf49d2a",
			"revisionTime": "2017-03-09T13:03:54Z"
		},
		{
			"checksumSHA1": "40PbgN4Emct6AIiJbhPoEdd+vIA=",
			"path": "github.com/denverdino/aliyungo/ram",
			"revision": "4102657a3f4885557c5e19dee53decb1fbf49d2a",
			"revisionTime": "2017-03-09T13:03:54Z"
		},
		{
			"checksumSHA1": "ufG04XwbDZklJlmRINMh4DErUiI=",
			"path": "github.com/denverdino/aliyungo/slb",
			"revision": "4102657a3f4885557c5e19dee53decb1fbf49d2a",
			"revisionTime": "2017-03-09T13:03:54Z"
		},
		{
			"checksumSHA1": "Lp0KtT7ycgq31ox3Uzhpxyw0U+Y=",
			"path": "github.com/denverdino/aliyungo/util",
			"revision": "4102657a3f4885557c5e19dee53decb1fbf49d2a",
			"revisionTime": "2017-03-09T13:03:54Z"
		},
		{
			"checksumSHA1": "D37uI+U+FYvTJIdG2TTozXe7i7U=",
			"comment": "v3.0.0",
			"path": "github.com/dgrijalva/jwt-go",
			"revision": "d2709f9f1f31ebcda9651b03077758c1f3a0018c"
		},
		{
			"checksumSHA1": "tPavbOLszj9IKgu9ba2TIuRlWLc=",
			"comment": "v0.9.0-24-g6ca5b77",
			"path": "github.com/digitalocean/godo",
			"revision": "6ca5b770f203b82a0fca68d0941736458efa8a4f"
		},
		{
			"checksumSHA1": "GCskdwYAPW2S34918Z5CgNMJ2Wc=",
			"path": "github.com/dylanmei/iso8601",
			"revision": "2075bf119b58e5576c6ed9f867b8f3d17f2e54d4"
		},
		{
			"checksumSHA1": "by8KnjbSvP58haObPorGWR2CJfk=",
			"path": "github.com/dylanmei/winrmtest",
			"revision": "025617847eb2cf9bd1d851bc3b22ed28e6245ce5"
		},
		{
			"checksumSHA1": "PkPgpx/FYoIJCbihlRZEp7oHG9Q=",
			"comment": "v1.8.6",
			"path": "github.com/go-ini/ini",
			"revision": "afbd495e5aaea13597b5e14fe514ddeaa4d76fc3"
		},
		{
			"checksumSHA1": "GhvPGgDUBDSANMWJJLFfGbcR4C4=",
			"path": "github.com/golang/protobuf/proto",
			"revision": "b982704f8bb716bb608144408cff30e15fbde841"
		},
		{
			"checksumSHA1": "Evpv9y6iPdy+8FeAVDmKrqV1sqo=",
			"path": "github.com/google/go-querystring/query",
			"revision": "2a60fc2ba6c19de80291203597d752e9ba58e4c0"
		},
		{
			"checksumSHA1": "e/Kc2UOy1lKAy31xWlK37M1r2e8=",
			"path": "github.com/google/shlex",
			"revision": "6f45313302b9c56850fc17f99e40caebce98c716",
			"revisionTime": "2015-01-27T13:39:51Z"
		},
		{
			"checksumSHA1": "DkbpYqirk9i+2YDR5Ujzpot/oAg=",
			"path": "github.com/gophercloud/gophercloud",
			"revision": "d5eda9707e146108e4d424062b602fd97a71c2e6",
			"revisionTime": "2016-11-14T18:28:31Z"
		},
		{
			"checksumSHA1": "S3zTth9INyj1RfyHkQEvJAvRWvw=",
			"path": "github.com/gophercloud/gophercloud/openstack",
			"revision": "d5eda9707e146108e4d424062b602fd97a71c2e6",
			"revisionTime": "2016-11-14T18:28:31Z"
		},
		{
			"checksumSHA1": "Au6MAsI90lewLByg9n+Yjtdqdh8=",
			"path": "github.com/gophercloud/gophercloud/openstack/common/extensions",
			"revision": "d5eda9707e146108e4d424062b602fd97a71c2e6",
			"revisionTime": "2016-11-14T18:28:31Z"
		},
		{
			"checksumSHA1": "4XWDCGMYqipwJymi9xJo9UffD7g=",
			"path": "github.com/gophercloud/gophercloud/openstack/compute/v2/extensions",
			"revision": "d5eda9707e146108e4d424062b602fd97a71c2e6",
			"revisionTime": "2016-11-14T18:28:31Z"
		},
		{
			"checksumSHA1": "pUlKsepGmWDd4PqPaK4W85pHsRU=",
			"path": "github.com/gophercloud/gophercloud/openstack/compute/v2/extensions/floatingips",
			"revision": "d5eda9707e146108e4d424062b602fd97a71c2e6",
			"revisionTime": "2016-11-14T18:28:31Z"
		},
		{
			"checksumSHA1": "RWwUliHD65cWApdEo4ckOcPSArg=",
			"path": "github.com/gophercloud/gophercloud/openstack/compute/v2/extensions/keypairs",
			"revision": "d5eda9707e146108e4d424062b602fd97a71c2e6",
			"revisionTime": "2016-11-14T18:28:31Z"
		},
		{
			"checksumSHA1": "qBpGbX7LQMPATdO8XyQmU7IXDiI=",
			"path": "github.com/gophercloud/gophercloud/openstack/compute/v2/extensions/startstop",
			"revision": "d5eda9707e146108e4d424062b602fd97a71c2e6",
			"revisionTime": "2016-11-14T18:28:31Z"
		},
		{
			"checksumSHA1": "a9xDFPigDjHlPlthknKlBduGvKY=",
			"path": "github.com/gophercloud/gophercloud/openstack/compute/v2/flavors",
			"revision": "d5eda9707e146108e4d424062b602fd97a71c2e6",
			"revisionTime": "2016-11-14T18:28:31Z"
		},
		{
			"checksumSHA1": "UGeqrw3KdPNRwDxl315MAYyy/uY=",
			"path": "github.com/gophercloud/gophercloud/openstack/compute/v2/images",
			"revision": "d5eda9707e146108e4d424062b602fd97a71c2e6",
			"revisionTime": "2016-11-14T18:28:31Z"
		},
		{
			"checksumSHA1": "8rOLNDSqwz/DSKL1BoPqjtWSWAE=",
			"path": "github.com/gophercloud/gophercloud/openstack/compute/v2/servers",
			"revision": "d5eda9707e146108e4d424062b602fd97a71c2e6",
			"revisionTime": "2016-11-14T18:28:31Z"
		},
		{
			"checksumSHA1": "1sVqsZBZBNhDXLY9XzjMkcOkcbg=",
			"path": "github.com/gophercloud/gophercloud/openstack/identity/v2/tenants",
			"revision": "d5eda9707e146108e4d424062b602fd97a71c2e6",
			"revisionTime": "2016-11-14T18:28:31Z"
		},
		{
			"checksumSHA1": "q1VGeltZl57OidZ5UDxbMsnyV2g=",
			"path": "github.com/gophercloud/gophercloud/openstack/identity/v2/tokens",
			"revision": "d5eda9707e146108e4d424062b602fd97a71c2e6",
			"revisionTime": "2016-11-14T18:28:31Z"
		},
		{
			"checksumSHA1": "6M6ofb8ri5G+sZ8OiExLi7irdx8=",
			"path": "github.com/gophercloud/gophercloud/openstack/identity/v3/tokens",
			"revision": "d5eda9707e146108e4d424062b602fd97a71c2e6",
			"revisionTime": "2016-11-14T18:28:31Z"
		},
		{
			"checksumSHA1": "Eo+cKV/XzaB5TyxK5ZKWYxPqGWY=",
			"path": "github.com/gophercloud/gophercloud/openstack/imageservice/v2/images",
			"revision": "d5eda9707e146108e4d424062b602fd97a71c2e6",
			"revisionTime": "2016-11-14T18:28:31Z"
		},
		{
			"checksumSHA1": "HKHLR7xxAb5aJ5zN8XYhDkn/PoM=",
			"path": "github.com/gophercloud/gophercloud/openstack/imageservice/v2/members",
			"revision": "d5eda9707e146108e4d424062b602fd97a71c2e6",
			"revisionTime": "2016-11-14T18:28:31Z"
		},
		{
			"checksumSHA1": "TDOZnaS0TO0NirpxV1QwPerAQTY=",
			"path": "github.com/gophercloud/gophercloud/openstack/utils",
			"revision": "d5eda9707e146108e4d424062b602fd97a71c2e6",
			"revisionTime": "2016-11-14T18:28:31Z"
		},
		{
			"checksumSHA1": "pmpLcbUZ+EgLUmTbzMtGRq3haOU=",
			"path": "github.com/gophercloud/gophercloud/pagination",
			"revision": "d5eda9707e146108e4d424062b602fd97a71c2e6",
			"revisionTime": "2016-11-14T18:28:31Z"
		},
		{
			"checksumSHA1": "FUiF2WLrih0JdHsUTMMDz3DRokw=",
			"comment": "20141209094003-92-g95fa852",
			"path": "github.com/hashicorp/atlas-go/archive",
			"revision": "1792bd8de119ba49b17fd8d3c3c1f488ec613e62",
			"revisionTime": "2016-11-07T20:49:10Z"
		},
		{
			"checksumSHA1": "lrfddRS4/LDKnF0sAbyZ59eUSjo=",
			"comment": "20141209094003-92-g95fa852",
			"path": "github.com/hashicorp/atlas-go/v1",
			"revision": "1792bd8de119ba49b17fd8d3c3c1f488ec613e62",
			"revisionTime": "2016-11-07T20:49:10Z"
		},
		{
			"checksumSHA1": "cdOCt0Yb+hdErz8NAQqayxPmRsY=",
			"path": "github.com/hashicorp/errwrap",
			"revision": "7554cd9344cec97297fa6649b055a8c98c2a1e55"
		},
		{
			"checksumSHA1": "nd3S1qkFv7zZxA9be0bw4nT0pe0=",
			"path": "github.com/hashicorp/go-checkpoint",
			"revision": "e4b2dc34c0f698ee04750bf2035d8b9384233e1b"
		},
		{
			"checksumSHA1": "fSe5y1UgTDeYlnFfUcDA1zzcw+U=",
			"path": "github.com/hashicorp/go-cleanhttp",
			"revision": "875fb671b3ddc66f8e2f0acc33829c8cb989a38d"
		},
		{
			"checksumSHA1": "lrSl49G23l6NhfilxPM0XFs5rZo=",
			"path": "github.com/hashicorp/go-multierror",
			"revision": "d30f09973e19c1dfcd120b2d9c4f168e68d6b5d5"
		},
		{
			"checksumSHA1": "A1PcINvF3UiwHRKn8UcgARgvGRs=",
			"path": "github.com/hashicorp/go-rootcerts",
			"revision": "6bb64b370b90e7ef1fa532be9e591a81c3493e00"
		},
		{
			"checksumSHA1": "mAkPa/RLuIwN53GbwIEMATexams=",
			"path": "github.com/hashicorp/go-uuid",
			"revision": "73d19cdc2bf00788cc25f7d5fd74347d48ada9ac"
		},
		{
			"checksumSHA1": "9nNGCY0dWyRDEm7xb57BzV0AKeA=",
			"path": "github.com/hashicorp/go-version",
			"revision": "7e3c02b30806fa5779d3bdfc152ce4c6f40e7b38"
		},
		{
			"checksumSHA1": "Gm2k+46HxKqsjI8lCWBp/jRaPrM=",
			"path": "github.com/hashicorp/yamux",
			"revision": "df949784da9ed028ee76df44652e42d37a09d7e4"
		},
		{
			"checksumSHA1": "3/Bhy+ua/DCv2ElMD5GzOYSGN6g=",
			"comment": "0.2.2-2-gc01cf91",
			"path": "github.com/jmespath/go-jmespath",
			"revision": "c01cf91b011868172fdcd9f41838e80c9d716264"
		},
		{
			"checksumSHA1": "NOwNdnb70M6s9LvhaPFabBVwlBs=",
			"path": "github.com/joyent/gocommon",
			"revision": "b78708995d1c2ebdb64a3061b0bca5d8ccdf0fc2"
		},
		{
			"checksumSHA1": "zg/V3yqR59RlBEhTqjW7AhEp16o=",
			"path": "github.com/joyent/gosdc",
			"revision": "ec8b3503a75edca0df26581b83807677b0240716"
		},
		{
			"checksumSHA1": "xVAU7r1t8lxJ1AHvgNNXxwU+jIo=",
			"path": "github.com/joyent/gosign",
			"revision": "9abcee278795b82b36858cdfc857c8a0e7de797c"
		},
		{
			"checksumSHA1": "6nmAJBw2phU9MUmkUnqFvbO5urg=",
			"path": "github.com/kardianos/osext",
			"revision": "29ae4ffbc9a6fe9fb2bc5029050ce6996ea1d3bc"
		},
		{
			"checksumSHA1": "yIeeBxrnquUChoE+Rpz7qU6WygQ=",
			"path": "github.com/klauspost/compress/flate",
			"revision": "f86d2e6d8a77c6a2c4e42a87ded21c6422f7557e"
		},
		{
			"checksumSHA1": "+5TWJZm/cHHsQ5YHy644Ila4+io=",
			"path": "github.com/klauspost/cpuid",
			"revision": "349c675778172472f5e8f3a3e0fe187e302e5a10"
		},
		{
			"checksumSHA1": "FvkAYJ7xe6/MaU6F5TWJP7/Qfw0=",
			"path": "github.com/klauspost/crc32",
			"revision": "999f3125931f6557b991b2f8472172bdfa578d38"
		},
		{
			"checksumSHA1": "UAlXIIZhzWRslIC+4KLowB6Y/YM=",
			"path": "github.com/klauspost/pgzip",
			"revision": "47f36e165cecae5382ecf1ec28ebf7d4679e307d"
		},
		{
			"checksumSHA1": "KQhA4EQp4Ldwj9nJZnEURlE6aQw=",
			"path": "github.com/kr/fs",
			"revision": "2788f0dbd16903de03cb8186e5c7d97b69ad387b"
		},
		{
			"checksumSHA1": "t7hEeujQesCSzjZIPcE80XgQ9M0=",
			"path": "github.com/masterzen/azure-sdk-for-go/core/http",
			"revision": "ee4f0065d00cd12b542f18f5bc45799e88163b12",
			"revisionTime": "2016-10-14T13:56:28Z"
		},
		{
			"checksumSHA1": "xJVMikTtYbfI2KqKeUXaO4292JU=",
			"path": "github.com/masterzen/azure-sdk-for-go/core/tls",
			"revision": "ee4f0065d00cd12b542f18f5bc45799e88163b12",
			"revisionTime": "2016-10-14T13:56:28Z"
		},
		{
			"checksumSHA1": "yg57Q4J8Ob0LoYvqDxsWZ6AHffE=",
			"path": "github.com/masterzen/simplexml/dom",
			"revision": "95ba30457eb1121fa27753627c774c7cd4e90083"
		},
		{
			"checksumSHA1": "6uNzRk3ScsTC+olpCXkW4M/L3fg=",
			"path": "github.com/masterzen/winrm",
			"revision": "b7e3d2de4979ce5eae5c1c1ef450040c5d675a89",
			"revisionTime": "2017-01-26T07:02:57Z"
		},
		{
			"checksumSHA1": "KTsgWipT3ennAAtaKxEZairxero=",
			"path": "github.com/masterzen/winrm/soap",
			"revision": "ef3efbb97f99fc204bd9c7edf778a0dbd9781baf"
		},
		{
			"checksumSHA1": "bx+egnFe0OB0BZBcgZcaqsvcmS4=",
			"path": "github.com/masterzen/xmlpath",
			"revision": "13f4951698adc0fa9c1dda3e275d489a24201161"
		},
		{
			"checksumSHA1": "NkbetqlpWBi3gP08JDneC+axTKw=",
			"path": "github.com/mattn/go-isatty",
			"revision": "56b76bdf51f7708750eac80fa38b952bb9f32639"
		},
		{
			"checksumSHA1": "WbXdGQiD4hQNID4Xo/RJumaimk0=",
			"path": "github.com/mitchellh/cli",
			"revision": "5c87c51cedf76a1737bf5ca3979e8644871598a6"
		},
		{
			"checksumSHA1": "mVqDwKcibat0IKAdzAhfGIHPwI8=",
			"path": "github.com/mitchellh/go-fs",
			"revision": "7bae45d9a684750e82b97ff320c82556614e621b",
			"revisionTime": "2016-11-08T19:11:23Z"
		},
		{
			"checksumSHA1": "B5dy+Lg6jFPgHYhozztz88z3b4A=",
			"path": "github.com/mitchellh/go-fs/fat",
			"revision": "7bae45d9a684750e82b97ff320c82556614e621b",
			"revisionTime": "2016-11-08T19:11:23Z"
		},
		{
			"checksumSHA1": "z235fRXw4+SW4xWgLTYc8SwkM2M=",
			"path": "github.com/mitchellh/go-homedir",
			"revision": "d682a8f0cf139663a984ff12528da460ca963de9"
		},
		{
			"checksumSHA1": "SJOpcDnBxxKHq146atZmumzST3A=",
			"path": "github.com/mitchellh/go-vnc",
			"revision": "723ed9867aed0f3209a81151e52ddc61681f0b01"
		},
		{
			"checksumSHA1": "v9y1OJ6NpBUhK4U8V4mmYUFBU4Q=",
			"path": "github.com/mitchellh/iochan",
			"revision": "87b45ffd0e9581375c491fef3d32130bb15c5bd7"
		},
		{
			"checksumSHA1": "4Js6Jlu93Wa0o6Kjt393L9Z7diE=",
			"path": "github.com/mitchellh/mapstructure",
			"revision": "281073eb9eb092240d33ef253c404f1cca550309"
		},
		{
			"checksumSHA1": "9Vh2o3Vs6HzI8P04ks4kvIpegco=",
			"path": "github.com/mitchellh/multistep",
			"revision": "162146fc57112954184d90266f4733e900ed05a5"
		},
		{
			"checksumSHA1": "VBo7ciCNRr7wNVFmBTW8sm4PQ14=",
			"path": "github.com/mitchellh/panicwrap",
			"revision": "a1e50bc201f387747a45ffff020f1af2d8759e88"
		},
		{
			"checksumSHA1": "h+ODp7a8Vj8XMUsORLbhtQMWOO4=",
			"path": "github.com/mitchellh/prefixedio",
			"revision": "6e6954073784f7ee67b28f2d22749d6479151ed7"
		},
		{
			"checksumSHA1": "mrqMlK6gqe//WsJSrJ1HgkPM0lM=",
			"path": "github.com/mitchellh/reflectwalk",
			"revision": "eecf4c70c626c7cfbb95c90195bc34d386c74ac6"
		},
		{
			"checksumSHA1": "gcLub3oB+u4QrOJZcYmk/y2AP4k=",
			"path": "github.com/nu7hatch/gouuid",
			"revision": "179d4d0c4d8d407a32af483c2354df1d2c91e6c3"
		},
		{
			"checksumSHA1": "CeruhvOoHGjNlO+8M7WSUUz1oXA=",
			"path": "github.com/packer-community/winrmcp/winrmcp",
			"revision": "eda77c146d051992c737322f60a4f690c9538aa1",
			"revisionTime": "2017-01-17T09:42:35Z"
		},
		{
			"checksumSHA1": "oaXvjFg802gS/wx1bx2gAQwa7XQ=",
			"path": "github.com/pierrec/lz4",
			"revision": "383c0d87b5dd7c090d3cddefe6ff0c2ffbb88470"
		},
		{
			"checksumSHA1": "0VCCUEQ1c6RMbxpu2zTa/ee1+i8=",
			"path": "github.com/pierrec/lz4/lz4c",
			"revision": "383c0d87b5dd7c090d3cddefe6ff0c2ffbb88470"
		},
		{
			"checksumSHA1": "IT4sX58d+e8osXHV5U6YCSdB/uE=",
			"path": "github.com/pierrec/xxHash/xxHash32",
			"revision": "5a004441f897722c627870a981d02b29924215fa"
		},
		{
			"checksumSHA1": "Mud+5WNq90BFb4gTeM5AByN8f2Y=",
			"path": "github.com/pkg/sftp",
			"revision": "e84cc8c755ca39b7b64f510fe1fffc1b51f210a5"
		},
		{
			"checksumSHA1": "oc9mSRm9gzVfAQ0yq1NmXoxBslY=",
			"path": "github.com/pkg/sftp/examples/buffered-read-benchmark",
			"revision": "e84cc8c755ca39b7b64f510fe1fffc1b51f210a5"
		},
		{
			"checksumSHA1": "JtaB+rTpNCOP1408oh4CrPlr4PI=",
			"path": "github.com/pkg/sftp/examples/buffered-write-benchmark",
			"revision": "e84cc8c755ca39b7b64f510fe1fffc1b51f210a5"
		},
		{
			"checksumSHA1": "APWx2BdLbrOd0E/zwlssSY0BTIw=",
			"path": "github.com/pkg/sftp/examples/sftp-server",
			"revision": "e84cc8c755ca39b7b64f510fe1fffc1b51f210a5"
		},
		{
			"checksumSHA1": "q27nlLSr5icub5Fg99UCx04hIPg=",
			"path": "github.com/pkg/sftp/examples/streaming-read-benchmark",
			"revision": "e84cc8c755ca39b7b64f510fe1fffc1b51f210a5"
		},
		{
			"checksumSHA1": "mwao6A83g6t+lUI1oFfjg7n9Juo=",
			"path": "github.com/pkg/sftp/examples/streaming-write-benchmark",
			"revision": "e84cc8c755ca39b7b64f510fe1fffc1b51f210a5"
		},
		{
			"checksumSHA1": "YqBYled6dGradvCCOvby1IYawiY=",
			"path": "github.com/pkg/sftp/server_standalone",
			"revision": "e84cc8c755ca39b7b64f510fe1fffc1b51f210a5"
		},
		{
			"checksumSHA1": "LuFv4/jlrmFNnDb/5SCSEPAM9vU=",
			"comment": "v1.0.0",
			"path": "github.com/pmezard/go-difflib/difflib",
			"revision": "792786c7400a136282c1664665ae0a8db921c6c2"
		},
		{
			"checksumSHA1": "TvF3ym5sZVNqGlUOS9HgOIl/sZM=",
			"path": "github.com/satori/go.uuid",
			"revision": "d41af8bb6a7704f00bc3b7cba9355ae6a5a80048"
		},
		{
			"checksumSHA1": "Q2V7Zs3diLmLfmfbiuLpSxETSuY=",
			"comment": "v1.1.4-4-g976c720",
			"path": "github.com/stretchr/testify/assert",
			"revision": "976c720a22c8eb4eb6a0b4348ad85ad12491a506"
		},
		{
			"checksumSHA1": "GQ9bu6PuydK3Yor1JgtVKUfEJm8=",
			"path": "github.com/tent/http-link-go",
			"revision": "ac974c61c2f990f4115b119354b5e0b47550e888"
		},
		{
			"checksumSHA1": "kHoPkdkwngiWKB27/uwq+T/3qv4=",
			"path": "github.com/ugorji/go/codec",
			"revision": "646ae4a518c1c3be0739df898118d9bccf993858"
		},
		{
			"checksumSHA1": "bEYlrTiz/7JbUiJgxEIkHynxO2s=",
			"path": "github.com/ugorji/go/codec/codecgen",
			"revision": "646ae4a518c1c3be0739df898118d9bccf993858"
		},
		{
			"checksumSHA1": "mWcSPrZfr9TKc4aoQEPlZ7fBdp0=",
			"path": "github.com/xanzy/go-cloudstack/cloudstack",
			"revision": "7d6a4449b586546246087e96e5c97dbc450f4917",
			"revisionTime": "2016-09-28T15:38:44Z"
		},
		{
			"checksumSHA1": "h+pFYiRHBogczS8/F1NoN3Ata44=",
			"path": "golang.org/x/crypto/curve25519",
			"revision": "1f22c0103821b9390939b6776727195525381532"
		},
		{
			"checksumSHA1": "wGb//LjBPNxYHqk+dcLo7BjPXK8=",
			"path": "golang.org/x/crypto/ed25519",
			"revision": "7682e7e3945130cf3cde089834664f68afdd1523",
			"revisionTime": "2016-10-03T20:54:26Z"
		},
		{
			"checksumSHA1": "LXFcVx8I587SnWmKycSDEq9yvK8=",
			"path": "golang.org/x/crypto/ed25519/internal/edwards25519",
			"revision": "7682e7e3945130cf3cde089834664f68afdd1523",
			"revisionTime": "2016-10-03T20:54:26Z"
		},
		{
			"checksumSHA1": "MCeXr2RNeiG1XG6V+er1OR0qyeo=",
			"path": "golang.org/x/crypto/md4",
			"revision": "1f22c0103821b9390939b6776727195525381532"
		},
		{
			"checksumSHA1": "fsrFs762jlaILyqqQImS1GfvIvw=",
			"path": "golang.org/x/crypto/ssh",
			"revision": "453249f01cfeb54c3d549ddb75ff152ca243f9d8",
			"revisionTime": "2017-02-08T20:51:15Z"
		},
		{
			"checksumSHA1": "SJ3Ma3Ozavxpbh1usZWBCnzMKIc=",
			"path": "golang.org/x/crypto/ssh/agent",
			"revision": "453249f01cfeb54c3d549ddb75ff152ca243f9d8",
			"revisionTime": "2017-02-08T20:51:15Z"
		},
		{
			"checksumSHA1": "5ARrN3Zq+E9zazFb/N+b08Serys=",
			"path": "golang.org/x/net/context",
			"revision": "6ccd6698c634f5d835c40c1c31848729e0cecda1"
		},
		{
			"checksumSHA1": "tHFno3QaRarH85A4DV1FYuWATQI=",
			"path": "golang.org/x/net/context/ctxhttp",
			"revision": "6ccd6698c634f5d835c40c1c31848729e0cecda1"
		},
		{
			"checksumSHA1": "vqc3a+oTUGX8PmD0TS+qQ7gmN8I=",
			"path": "golang.org/x/net/html",
			"revision": "6ccd6698c634f5d835c40c1c31848729e0cecda1"
		},
		{
			"checksumSHA1": "00eQaGynDYrv3tL+C7l9xH0IDZg=",
			"path": "golang.org/x/net/html/atom",
			"revision": "6ccd6698c634f5d835c40c1c31848729e0cecda1"
		},
		{
			"checksumSHA1": "mktBVED98G2vv+OKcSgtnFVZC1Y=",
			"path": "golang.org/x/oauth2",
			"revision": "8a57ed94ffd43444c0879fe75701732a38afc985"
		},
		{
			"checksumSHA1": "HSRFs3mt2eHJBaK+6HEEv66xKyA=",
			"path": "golang.org/x/oauth2/google",
			"revision": "8a57ed94ffd43444c0879fe75701732a38afc985"
		},
		{
			"checksumSHA1": "st9F4RETvsjcEHmnMvF9XvlAxDE=",
			"path": "golang.org/x/oauth2/internal",
			"revision": "8a57ed94ffd43444c0879fe75701732a38afc985"
		},
		{
			"checksumSHA1": "4GaanJZHtrkglrx6a585C3I07+s=",
			"path": "golang.org/x/oauth2/jws",
			"revision": "8a57ed94ffd43444c0879fe75701732a38afc985"
		},
		{
			"checksumSHA1": "xifBSq0Pn6pIoPA/o3tyzq8X4Ds=",
			"path": "golang.org/x/oauth2/jwt",
			"revision": "8a57ed94ffd43444c0879fe75701732a38afc985"
		},
		{
			"checksumSHA1": "/SO2lR1gexhKSppnoHk8iflTre4=",
			"path": "golang.org/x/sys/unix",
			"revision": "50c6bc5e4292a1d4e65c6e9be5f53be28bcbe28e"
		},
		{
			"checksumSHA1": "G9LfJI9gySazd+MyyC6QbTHx4to=",
			"path": "golang.org/x/text/encoding/unicode",
			"revision": "16e1d1f27f7aba51c74c0aeb7a7ee31a75c5c63c",
			"revisionTime": "2016-10-12T14:34:48Z"
		},
		{
			"checksumSHA1": "hrUTmck0J+LE+lBtCvHvemNDY8U=",
			"path": "google.golang.org/api/compute/v1",
			"revision": "ff0a1ff302946b997eb1832381419d1f95143483"
		},
		{
			"checksumSHA1": "0PgeEtxSD/Vg/53Vctpf0Lk9V/k=",
			"path": "google.golang.org/api/gensupport",
			"revision": "ff0a1ff302946b997eb1832381419d1f95143483"
		},
		{
			"checksumSHA1": "yQREK/OWrz9PLljbr127+xFk6J0=",
			"path": "google.golang.org/api/googleapi",
			"revision": "ff0a1ff302946b997eb1832381419d1f95143483"
		},
		{
			"checksumSHA1": "ii4ET3JHk3vkMUEcg+9t/1RZSUU=",
			"path": "google.golang.org/api/googleapi/internal/uritemplates",
			"revision": "ff0a1ff302946b997eb1832381419d1f95143483"
		},
		{
			"checksumSHA1": "SSYsrizGeHQRKn/S7j5CQu86egU=",
			"path": "google.golang.org/appengine",
			"revision": "6bde959377a90acb53366051d7d587bfd7171354"
		},
		{
			"checksumSHA1": "AlZOauBtUhymDxEOxlfKN9111aI=",
			"path": "google.golang.org/appengine/cmd/aebundler",
			"revision": "6bde959377a90acb53366051d7d587bfd7171354"
		},
		{
			"checksumSHA1": "vVXUSf9nSmmjYXcQHnrBXIf/RTY=",
			"path": "google.golang.org/appengine/cmd/aedeploy",
			"revision": "6bde959377a90acb53366051d7d587bfd7171354"
		},
		{
			"checksumSHA1": "VvslAadlHQLVoBi7H2tAJFuIhPY=",
			"path": "google.golang.org/appengine/datastore",
			"revision": "6bde959377a90acb53366051d7d587bfd7171354"
		},
		{
			"checksumSHA1": "ClI914FfJcioPLxuJoefqxdw2Ho=",
			"path": "google.golang.org/appengine/demos/guestbook",
			"revision": "6bde959377a90acb53366051d7d587bfd7171354"
		},
		{
			"checksumSHA1": "MvaATTS7BF6npf0VpAN/qmfjJhU=",
			"path": "google.golang.org/appengine/demos/helloworld",
			"revision": "6bde959377a90acb53366051d7d587bfd7171354"
		},
		{
			"checksumSHA1": "kfslaLecTWjN5Nrm/RqxgwXvgeY=",
			"path": "google.golang.org/appengine/internal",
			"revision": "6bde959377a90acb53366051d7d587bfd7171354"
		},
		{
			"checksumSHA1": "x6Thdfyasqd68dWZWqzWWeIfAfI=",
			"path": "google.golang.org/appengine/internal/app_identity",
			"revision": "6bde959377a90acb53366051d7d587bfd7171354"
		},
		{
			"checksumSHA1": "TsNO8P0xUlLNyh3Ic/tzSp/fDWM=",
			"path": "google.golang.org/appengine/internal/base",
			"revision": "6bde959377a90acb53366051d7d587bfd7171354"
		},
		{
			"checksumSHA1": "5QsV5oLGSfKZqTCVXP6NRz5T4Tw=",
			"path": "google.golang.org/appengine/internal/datastore",
			"revision": "6bde959377a90acb53366051d7d587bfd7171354"
		},
		{
			"checksumSHA1": "Gep2T9zmVYV8qZfK2gu3zrmG6QE=",
			"path": "google.golang.org/appengine/internal/log",
			"revision": "6bde959377a90acb53366051d7d587bfd7171354"
		},
		{
			"checksumSHA1": "eLZVX1EHLclFtQnjDIszsdyWRHo=",
			"path": "google.golang.org/appengine/internal/modules",
			"revision": "6bde959377a90acb53366051d7d587bfd7171354"
		},
		{
			"checksumSHA1": "a1XY7rz3BieOVqVI2Et6rKiwQCk=",
			"path": "google.golang.org/appengine/internal/remote_api",
			"revision": "6bde959377a90acb53366051d7d587bfd7171354"
		},
		{
			"checksumSHA1": "g85w5xA09gP549b5BnCSYK23kAU=",
			"path": "google.golang.org/appengine/internal/user",
			"revision": "6bde959377a90acb53366051d7d587bfd7171354"
		},
		{
			"checksumSHA1": "piNG4dTjR7jcimOvvnZhXXPMGzQ=",
			"path": "google.golang.org/appengine/log",
			"revision": "6bde959377a90acb53366051d7d587bfd7171354"
		},
		{
			"checksumSHA1": "PnGkXjb1s3lGfbSBkAn5mRDXeiI=",
			"path": "google.golang.org/appengine/user",
			"revision": "6bde959377a90acb53366051d7d587bfd7171354"
		},
		{
			"checksumSHA1": "SszVm8jmAyX2M3WgXcmnXLnxQiA=",
			"path": "google.golang.org/cloud/compute/metadata",
			"revision": "5a3b06f8b5da3b7c3a93da43163b872c86c509ef"
		},
		{
			"checksumSHA1": "U7dGDNwEHORvJFMoNSXErKE7ITg=",
			"path": "google.golang.org/cloud/internal",
			"revision": "5a3b06f8b5da3b7c3a93da43163b872c86c509ef"
		},
		{
			"checksumSHA1": "gY2M/3SCxqgrPz+P/N6JQ+m/wnA=",
			"path": "gopkg.in/xmlpath.v2",
			"revision": "860cbeca3ebcc600db0b213c0e83ad6ce91f5739"
		},
		{
			"checksumSHA1": "0dDWcU08d0FS4d99NCgCkGLjjqw=",
			"path": "gopkg.in/xmlpath.v2/cmd/webpath",
			"revision": "860cbeca3ebcc600db0b213c0e83ad6ce91f5739"
		}
	],
	"rootPath": "github.com/mitchellh/packer"
}<|MERGE_RESOLUTION|>--- conflicted
+++ resolved
@@ -9,33 +9,42 @@
 			"revisionTime": "2016-08-11T22:04:02Z"
 		},
 		{
-<<<<<<< HEAD
-=======
-			"checksumSHA1": "e6yzSIwLwJV0tb2YQupLL0FO1BM=",
+			"checksumSHA1": "HttiPj314X1a0i2Jen1p6lRH/vE=",
+			"path": "github.com/aliyun/aliyun-oss-go-sdk/oss",
+			"revision": "e6dbea820a9f304b43d3b357dd48ced23b86df72",
+			"revisionTime": "2017-01-13T02:27:42Z"
+		},
+		{
+			"checksumSHA1": "InnjAEH008xuFzlslJn2IaG7McM=",
 			"path": "github.com/denverdino/aliyungo/common",
-			"revision": "019da4915136cd9fed94064a0604321d9bc09245",
-			"revisionTime": "2017-02-23T07:38:06Z"
-		},
-		{
-			"checksumSHA1": "YLooG/WAFF61eBUxg/R5cpfi5DE=",
+			"revision": "4102657a3f4885557c5e19dee53decb1fbf49d2a",
+			"revisionTime": "2017-03-09T13:03:54Z"
+		},
+		{
+			"checksumSHA1": "yhWqkta/EcCfgSy1ZV7T/CR6VTo=",
 			"path": "github.com/denverdino/aliyungo/ecs",
-			"revision": "019da4915136cd9fed94064a0604321d9bc09245",
-			"revisionTime": "2017-02-23T07:38:06Z"
-		},
-		{
-			"checksumSHA1": "mF2UQ4+NJrPUZkm1RNa9Kxr2U0s=",
+			"revision": "4102657a3f4885557c5e19dee53decb1fbf49d2a",
+			"revisionTime": "2017-03-09T13:03:54Z"
+		},
+		{
+			"checksumSHA1": "40PbgN4Emct6AIiJbhPoEdd+vIA=",
+			"path": "github.com/denverdino/aliyungo/ram",
+			"revision": "4102657a3f4885557c5e19dee53decb1fbf49d2a",
+			"revisionTime": "2017-03-09T13:03:54Z"
+		},
+		{
+			"checksumSHA1": "ufG04XwbDZklJlmRINMh4DErUiI=",
 			"path": "github.com/denverdino/aliyungo/slb",
-			"revision": "019da4915136cd9fed94064a0604321d9bc09245",
-			"revisionTime": "2017-02-23T07:38:06Z"
+			"revision": "4102657a3f4885557c5e19dee53decb1fbf49d2a",
+			"revisionTime": "2017-03-09T13:03:54Z"
 		},
 		{
 			"checksumSHA1": "Lp0KtT7ycgq31ox3Uzhpxyw0U+Y=",
 			"path": "github.com/denverdino/aliyungo/util",
-			"revision": "019da4915136cd9fed94064a0604321d9bc09245",
-			"revisionTime": "2017-02-23T07:38:06Z"
-		},
-		{
->>>>>>> b420c0fe
+			"revision": "4102657a3f4885557c5e19dee53decb1fbf49d2a",
+			"revisionTime": "2017-03-09T13:03:54Z"
+		},
+		{
 			"checksumSHA1": "/WG++Jij8INZ80tER+FAiIDMmws=",
 			"comment": "v3.1.0-beta",
 			"path": "github.com/Azure/azure-sdk-for-go/arm/compute",
