--- conflicted
+++ resolved
@@ -4,14 +4,9 @@
 	"errors"
 	"fmt"
 	"strings"
-<<<<<<< HEAD
 	"time"
 
-	"github.com/mitchellh/goamz/ec2"
-=======
-
 	"github.com/awslabs/aws-sdk-go/service/ec2"
->>>>>>> 6a3bf9d8
 	"github.com/mitchellh/multistep"
 	awscommon "github.com/mitchellh/packer/builder/amazon/common"
 	"github.com/mitchellh/packer/packer"
@@ -61,16 +56,15 @@
 		StepState: state,
 		Target:    "attached",
 		Refresh: func() (interface{}, string, error) {
-<<<<<<< HEAD
 			attempts := 0
 			for attempts < 30 {
-				resp, err := ec2conn.Volumes([]string{volumeId}, ec2.NewFilter())
+				resp, err := ec2conn.DescribeVolumes(&ec2.DescribeVolumesInput{VolumeIDs: []*string{&volumeId}})
 				if err != nil {
 					return nil, "", err
 				}
 				if len(resp.Volumes[0].Attachments) > 0 {
 					a := resp.Volumes[0].Attachments[0]
-					return a, a.Status, nil
+					return a, *a.State, nil
 				}
 				// When Attachment on volume is not present sleep for 2s and retry
 				attempts += 1
@@ -82,19 +76,6 @@
 
 			// Attachment on volume is not present after all attempts
 			return nil, "", errors.New("No attachments on volume.")
-=======
-			resp, err := ec2conn.DescribeVolumes(&ec2.DescribeVolumesInput{VolumeIDs: []*string{&volumeId}})
-			if err != nil {
-				return nil, "", err
-			}
-
-			if len(resp.Volumes[0].Attachments) == 0 {
-				return nil, "", errors.New("No attachments on volume.")
-			}
-
-			a := resp.Volumes[0].Attachments[0]
-			return a, *a.State, nil
->>>>>>> 6a3bf9d8
 		},
 	}
 
