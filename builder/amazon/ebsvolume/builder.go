--- conflicted
+++ resolved
@@ -81,13 +81,9 @@
 	SourceAMI   string
 }
 
-<<<<<<< HEAD
+func (b *Builder) ConfigSpec() hcldec.ObjectSpec { return b.config.FlatMapstructure().HCL2Spec() }
+
 func (b *Builder) Prepare(raws ...interface{}) ([]string, []string, error) {
-=======
-func (b *Builder) ConfigSpec() hcldec.ObjectSpec { return b.config.FlatMapstructure().HCL2Spec() }
-
-func (b *Builder) Prepare(raws ...interface{}) ([]string, error) {
->>>>>>> 65cc5fe8
 	b.config.ctx.Funcs = awscommon.TemplateFuncs
 	// Create passthrough for {{ .BuildRegion }} and {{ .SourceAMI }} variables
 	// so we can fill them in later
