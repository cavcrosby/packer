--- conflicted
+++ resolved
@@ -13,8 +13,6 @@
 
 // AMIConfig is for common configuration related to creating AMIs.
 type AMIConfig struct {
-<<<<<<< HEAD
-
 	// The name of the resulting AMI that will appear when
 	// managing AMIs in the AWS console or via APIs. This must be unique. To help
 	// make this unique, use a function like timestamp (see [template
@@ -61,7 +59,7 @@
 	// enhanced networking is enabled on your instance. [Amazon's
 	// documentation on enabling enhanced
 	// networking](https://docs.aws.amazon.com/AWSEC2/latest/UserGuide/enhanced-networking.html#enabling_enhanced_networking).
-	AMIENASupport *bool `mapstructure:"ena_support" required:"false"`
+	AMIENASupport config.Trilean `mapstructure:"ena_support" required:"false"`
 	// Enable enhanced networking (SriovNetSupport but not ENA) on
 	// HVM-compatible AMIs. If true, add `ec2:ModifyInstanceAttribute` to your
 	// AWS IAM policy. Note: you must make sure enhanced networking is enabled
@@ -80,7 +78,7 @@
 	// copying a provisioned instance to an AMI. By default, Packer will keep the
 	// encryption setting to what it was in the source image. Setting false will
 	// result in an unencrypted image, and true will result in an encrypted one.
-	AMIEncryptBootVolume *bool `mapstructure:"encrypt_boot" required:"false"`
+	AMIEncryptBootVolume config.Trilean `mapstructure:"encrypt_boot" required:"false"`
 	// ID, alias or ARN of the KMS key to use for boot volume encryption. This
 	// only applies to the main `region`, other regions where the AMI will be
 	// copied will be encrypted by the default EBS KMS key. For valid formats
@@ -126,28 +124,6 @@
 	// to create volumes from the snapshot(s). all will make the snapshot
 	// publicly accessible.
 	SnapshotGroups []string `mapstructure:"snapshot_groups" required:"false"`
-=======
-	AMIName                 string            `mapstructure:"ami_name"`
-	AMIDescription          string            `mapstructure:"ami_description"`
-	AMIVirtType             string            `mapstructure:"ami_virtualization_type"`
-	AMIUsers                []string          `mapstructure:"ami_users"`
-	AMIGroups               []string          `mapstructure:"ami_groups"`
-	AMIProductCodes         []string          `mapstructure:"ami_product_codes"`
-	AMIRegions              []string          `mapstructure:"ami_regions"`
-	AMISkipRegionValidation bool              `mapstructure:"skip_region_validation"`
-	AMITags                 TagMap            `mapstructure:"tags"`
-	AMIENASupport           config.Trilean    `mapstructure:"ena_support"`
-	AMISriovNetSupport      bool              `mapstructure:"sriov_support"`
-	AMIForceDeregister      bool              `mapstructure:"force_deregister"`
-	AMIForceDeleteSnapshot  bool              `mapstructure:"force_delete_snapshot"`
-	AMIEncryptBootVolume    config.Trilean    `mapstructure:"encrypt_boot"`
-	AMIKmsKeyId             string            `mapstructure:"kms_key_id"`
-	AMIRegionKMSKeyIDs      map[string]string `mapstructure:"region_kms_key_ids"`
-	SnapshotTags            TagMap            `mapstructure:"snapshot_tags"`
-	SnapshotUsers           []string          `mapstructure:"snapshot_users"`
-	SnapshotGroups          []string          `mapstructure:"snapshot_groups"`
-	AMISkipBuildRegion      bool              `mapstructure:"skip_save_build_region"`
->>>>>>> 61b237b6
 }
 
 func stringInSlice(s []string, searchstr string) bool {
