--- conflicted
+++ resolved
@@ -19,13 +19,9 @@
 	RAMReserveAll       *bool   `mapstructure:"RAM_reserve_all" cty:"RAM_reserve_all"`
 	MemoryHotAddEnabled *bool   `mapstructure:"RAM_hot_plug" cty:"RAM_hot_plug"`
 	VideoRAM            *int64  `mapstructure:"video_ram" cty:"video_ram"`
-<<<<<<< HEAD
 	VGPUProfile         *string `mapstructure:"vgpu_profile" cty:"vgpu_profile"`
 	NestedHV            *bool   `mapstructure:"NestedHV" cty:"NestedHV"`
-=======
-	NestedHV            *bool   `mapstructure:"NestedHV" cty:"NestedHV"`
 	Firmware            *string `mapstructure:"firmware" cty:"firmware"`
->>>>>>> e8f8ebf1
 }
 
 // FlatMapstructure returns a new FlatHardwareConfig.
