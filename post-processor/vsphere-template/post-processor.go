package vsphere_template

import (
	"context"
	"errors"
	"fmt"
	"net/url"
	"strings"
	"time"

	"github.com/hashicorp/packer/builder/vmware/iso"
	"github.com/hashicorp/packer/common"
	"github.com/hashicorp/packer/helper/config"
	"github.com/hashicorp/packer/packer"
	"github.com/hashicorp/packer/post-processor/vsphere"
	"github.com/hashicorp/packer/template/interpolate"
	"github.com/mitchellh/multistep"
	"github.com/vmware/govmomi"
)

var builtins = map[string]string{
	vsphere.BuilderId: "vmware",
	iso.BuilderIdESX:  "vmware",
}

type Config struct {
	common.PackerConfig `mapstructure:",squash"`
	Host                string `mapstructure:"host"`
	Insecure            bool   `mapstructure:"insecure"`
	Username            string `mapstructure:"username"`
	Password            string `mapstructure:"password"`
	Datacenter          string `mapstructure:"datacenter"`
	Folder              string `mapstructure:"folder"`

	ctx interpolate.Context
}

type PostProcessor struct {
	config Config
	url    *url.URL
}

func (p *PostProcessor) Configure(raws ...interface{}) error {
	err := config.Decode(&p.config, &config.DecodeOpts{
		Interpolate:        true,
		InterpolateContext: &p.config.ctx,
		InterpolateFilter: &interpolate.RenderFilter{
			Exclude: []string{},
		},
	}, raws...)

	if err != nil {
		return err
	}

	errs := new(packer.MultiError)
	vc := map[string]*string{
		"host":     &p.config.Host,
		"username": &p.config.Username,
		"password": &p.config.Password,
	}

	for key, ptr := range vc {
		if *ptr == "" {
			errs = packer.MultiErrorAppend(
				errs, fmt.Errorf("%s must be set", key))
		}
	}

	if p.config.Folder != "" && !strings.HasPrefix(p.config.Folder, "/") {
		errs = packer.MultiErrorAppend(
			errs, fmt.Errorf("Folder must be bound to the root"))
	}

	sdk, err := url.Parse(fmt.Sprintf("https://%v/sdk", p.config.Host))
	if err != nil {
		errs = packer.MultiErrorAppend(
			errs, fmt.Errorf("Error invalid vSphere sdk endpoint: %s", err))
	}

	sdk.User = url.UserPassword(p.config.Username, p.config.Password)
	p.url = sdk

	if len(errs.Errors) > 0 {
		return errs
	}
	return nil
}

func (p *PostProcessor) PostProcess(ui packer.Ui, artifact packer.Artifact) (packer.Artifact, bool, error) {
	if _, ok := builtins[artifact.BuilderId()]; !ok {
		return nil, false, fmt.Errorf("Unknown artifact type, can't build box: %s", artifact.BuilderId())
	}

<<<<<<< HEAD
	source := ""
	for _, path := range artifact.Files() {
		if strings.HasSuffix(path, ".vmx") || strings.HasSuffix(path, ".ovf") || strings.HasSuffix(path, ".ova") {
			source = path
			break
		}
	}

	if source == "" {
		return nil, false, fmt.Errorf("VMX, OVF or OVA file not found")
	}

=======
	f := artifact.State(iso.ArtifactConfFormat)
	k := artifact.State(iso.ArtifactConfKeepRegistered)
	s := artifact.State(iso.ArtifactConfSkipExport)

	if f != "" && k != "true" && s == "false" {
		return nil, false, errors.New("To use this post-processor with exporting behavior you need set keep_registered as true")
	}

>>>>>>> ce1f2457
	// In some occasions the VM state is powered on and if we immediately try to mark as template
	// (after the ESXi creates it) it will fail. If vSphere is given a few seconds this behavior doesn't reappear.
	ui.Message("Waiting 10s for VMware vSphere to start")
	time.Sleep(10 * time.Second)
	c, err := govmomi.NewClient(context.Background(), p.url, p.config.Insecure)
	if err != nil {
		return nil, false, fmt.Errorf("Error connecting to vSphere: %s", err)
	}

	defer c.Logout(context.Background())

	state := new(multistep.BasicStateBag)
	state.Put("ui", ui)
	state.Put("client", c)

	steps := []multistep.Step{
		&stepChooseDatacenter{
			Datacenter: p.config.Datacenter,
		},
		&stepCreateFolder{
			Folder: p.config.Folder,
		},
<<<<<<< HEAD
		NewStepMarkAsTemplate(artifact, source),
=======
		&stepMarkAsTemplate{
			VMName: artifact.Id(),
		},
>>>>>>> ce1f2457
	}
	runner := common.NewRunnerWithPauseFn(steps, p.config.PackerConfig, ui, state)
	runner.Run(state)
	if rawErr, ok := state.GetOk("error"); ok {
		return nil, false, rawErr.(error)
	}
	return artifact, true, nil
}<|MERGE_RESOLUTION|>--- conflicted
+++ resolved
@@ -92,20 +92,6 @@
 		return nil, false, fmt.Errorf("Unknown artifact type, can't build box: %s", artifact.BuilderId())
 	}
 
-<<<<<<< HEAD
-	source := ""
-	for _, path := range artifact.Files() {
-		if strings.HasSuffix(path, ".vmx") || strings.HasSuffix(path, ".ovf") || strings.HasSuffix(path, ".ova") {
-			source = path
-			break
-		}
-	}
-
-	if source == "" {
-		return nil, false, fmt.Errorf("VMX, OVF or OVA file not found")
-	}
-
-=======
 	f := artifact.State(iso.ArtifactConfFormat)
 	k := artifact.State(iso.ArtifactConfKeepRegistered)
 	s := artifact.State(iso.ArtifactConfSkipExport)
@@ -114,7 +100,6 @@
 		return nil, false, errors.New("To use this post-processor with exporting behavior you need set keep_registered as true")
 	}
 
->>>>>>> ce1f2457
 	// In some occasions the VM state is powered on and if we immediately try to mark as template
 	// (after the ESXi creates it) it will fail. If vSphere is given a few seconds this behavior doesn't reappear.
 	ui.Message("Waiting 10s for VMware vSphere to start")
@@ -137,13 +122,7 @@
 		&stepCreateFolder{
 			Folder: p.config.Folder,
 		},
-<<<<<<< HEAD
-		NewStepMarkAsTemplate(artifact, source),
-=======
-		&stepMarkAsTemplate{
-			VMName: artifact.Id(),
-		},
->>>>>>> ce1f2457
+		NewStepMarkAsTemplate(artifact),
 	}
 	runner := common.NewRunnerWithPauseFn(steps, p.config.PackerConfig, ui, state)
 	runner.Run(state)
